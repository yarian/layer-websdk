--- conflicted
+++ resolved
@@ -416,19 +416,18 @@
     }
   }
 
-<<<<<<< HEAD
-/**
- * Handles delete from position event from Websocket.
- *
- * A WebSocket may deliver a `delete` Conversation event with a
- * from_position field indicating that all Messages at the specified position
- * and earlier should be deleted.
- *
- * @method _purgeMessagesByPosition
- * @private
- * @param {string} conversationId
- * @param {number} fromPosition
- */
+  /**
+   * Handles delete from position event from Websocket.
+   *
+   * A WebSocket may deliver a `delete` Conversation event with a
+   * from_position field indicating that all Messages at the specified position
+   * and earlier should be deleted.
+   *
+   * @method _purgeMessagesByPosition
+   * @private
+   * @param {string} conversationId
+   * @param {number} fromPosition
+   */
   _purgeMessagesByPosition(conversationId, fromPosition) {
     Object.keys(this._messagesHash).forEach(mId => {
       const message = this._messagesHash[mId];
@@ -454,8 +453,6 @@
     this._tempMessagesHash[oldId] = message.id;
   }
 
-=======
->>>>>>> d96edc05
   /**
    * Takes as input an object id, and either calls getConversation() or getMessage() as needed.
    *
