--- conflicted
+++ resolved
@@ -184,34 +184,21 @@
         it("Should set the URL property", function() {
           expect(part.url).toEqual("");
           part._fetchContentCallback(null, generateBlob());
-<<<<<<< HEAD
           expect(part.url).toMatch(/^blob:(http%3A|file:\/\/\/)/);
-=======
-          expect(part.url).toEqual("http://Doh.com");
->>>>>>> 8211cc6d
         });
 
         it("Should clear the isFiring property", function() {
           part.isFiring = true;
-<<<<<<< HEAD
           part._fetchContentCallback(null, generateBlob());
-=======
-          part._fetchContentCallback(null, "test");
->>>>>>> 8211cc6d
           expect(part.isFiring).toEqual(false);
         });
 
         it("Should call _fetchContentComplete for non-text/plain", function() {
           spyOn(part, "_fetchContentComplete");
           part.mimeType = "image/png"
-<<<<<<< HEAD
           var blob = generateBlob();
           part._fetchContentCallback(null, blob);
           expect(part._fetchContentComplete).toHaveBeenCalledWith(blob, undefined);
-=======
-          part._fetchContentCallback(null, "test");
-          expect(part._fetchContentComplete).toHaveBeenCalledWith("test", undefined);
->>>>>>> 8211cc6d
         });
 
         it("Should call readAsText for text/plain", function() {
@@ -220,12 +207,8 @@
           spyOn(part, "_fetchContentComplete");
 
           part.mimeType = "text/plain"
-<<<<<<< HEAD
           var blob = generateBlob();
           part._fetchContentCallback(null, blob);
-=======
-          part._fetchContentCallback(null, "test");
->>>>>>> 8211cc6d
 
           // Posttest
           expect(window.FileReader.prototype.readAsText).toHaveBeenCalledWith(blob);
@@ -238,7 +221,6 @@
 
         it("Should call read_fetchContentComplete for text/plain", function() {
           spyOn(part, "_fetchContentComplete");
-<<<<<<< HEAD
 
           var blob = generateBlob();
           part._fetchContentCallback(null, blob);
@@ -249,10 +231,6 @@
           spyOn(part, "trigger");
           part._fetchContentCallback("MyError");
           expect(part.trigger).toHaveBeenCalledWith('content-loaded-error', 'MyError');
-=======
-          part._fetchContentCallback(null, "test");
-          expect(part._fetchContentComplete).toHaveBeenCalledWith("test", undefined);
->>>>>>> 8211cc6d
         });
 
         it("Should trigger content-loaded-error if error", function() {
